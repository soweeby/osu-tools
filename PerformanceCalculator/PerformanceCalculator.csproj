﻿<Project Sdk="Microsoft.NET.Sdk">
  <Import Project="..\osu.Tools.props" />
  <PropertyGroup>
    <OutputType>Exe</OutputType>
    <TargetFramework>netcoreapp3.1</TargetFramework>
  </PropertyGroup>
  <ItemGroup>
    <PackageReference Include="Alba.CsConsoleFormat" Version="1.0.0" />
    <PackageReference Include="McMaster.Extensions.CommandLineUtils" Version="3.1.0" />
<<<<<<< HEAD
    <PackageReference Include="ppy.osu.Game" Version="2021.424.0" />
    <PackageReference Include="ppy.osu.Game.Rulesets.Osu" Version="2021.331.0" />
=======
    <PackageReference Include="ppy.osu.Game" Version="2021.331.0" />
    <PackageReference Include="ppy.osu.Game.Rulesets.Osu" Version="2021.424.0" />
>>>>>>> e138c5a9
    <PackageReference Include="ppy.osu.Game.Rulesets.Taiko" Version="2021.331.0" />
    <PackageReference Include="ppy.osu.Game.Rulesets.Catch" Version="2021.424.0" />
    <PackageReference Include="ppy.osu.Game.Rulesets.Mania" Version="2021.424.0" />
  </ItemGroup>
</Project><|MERGE_RESOLUTION|>--- conflicted
+++ resolved
@@ -7,13 +7,8 @@
   <ItemGroup>
     <PackageReference Include="Alba.CsConsoleFormat" Version="1.0.0" />
     <PackageReference Include="McMaster.Extensions.CommandLineUtils" Version="3.1.0" />
-<<<<<<< HEAD
     <PackageReference Include="ppy.osu.Game" Version="2021.424.0" />
-    <PackageReference Include="ppy.osu.Game.Rulesets.Osu" Version="2021.331.0" />
-=======
-    <PackageReference Include="ppy.osu.Game" Version="2021.331.0" />
     <PackageReference Include="ppy.osu.Game.Rulesets.Osu" Version="2021.424.0" />
->>>>>>> e138c5a9
     <PackageReference Include="ppy.osu.Game.Rulesets.Taiko" Version="2021.331.0" />
     <PackageReference Include="ppy.osu.Game.Rulesets.Catch" Version="2021.424.0" />
     <PackageReference Include="ppy.osu.Game.Rulesets.Mania" Version="2021.424.0" />
